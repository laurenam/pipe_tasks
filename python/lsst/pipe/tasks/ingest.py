import os
import shutil
try:
<<<<<<< HEAD
    import sqlite3 as sqlite
except:
    import sqlite
from fnmatch import fnmatch
=======
    import sqlite3
except ImportError:
    # try external pysqlite package; deprecated
    import sqlite as sqlite3
>>>>>>> 398a0f03

from lsst.pex.config import Config, Field, DictField, ListField, ConfigurableField
from lsst.pipe.base import Task, Struct, ArgumentParser
import lsst.afw.image as afwImage

class IngestArgumentParser(ArgumentParser):
    """Argument parser to support ingesting images into the image repository"""
    def __init__(self, *args, **kwargs):
        super(IngestArgumentParser, self).__init__(*args, **kwargs)
        self.add_argument("-n", "--dry-run", dest="dryrun", action="store_true", default=False,
                          help="Don't perform any action?")
        self.add_argument("--mode", choices=["move", "copy", "link", "skip"], default="link",
                          help="Mode of delivering the files to their destination")
        self.add_argument("--create", action="store_true", help="Create new registry (clobber old)?")
        self.add_id_argument("--badId", "raw", "Data identifier for bad data", doMakeDataRefList=False)
        self.add_argument("--badFile", nargs="*", default=[],
                          help="Names of bad files (no path; wildcards allowed)")
        self.add_argument("files", nargs="+", help="Names of file")

class ParseConfig(Config):
    """Configuration for ParseTask"""
    translation = DictField(keytype=str, itemtype=str, default={},
                            doc="Translation table for property --> header")
    translators = DictField(keytype=str, itemtype=str, default={},
                            doc="Properties and name of translator method")
    defaults = DictField(keytype=str, itemtype=str, default={},
                         doc="Default values if header is not present")
    hdu = Field(dtype=int, default=0, doc="HDU to read for metadata")
    extnames = ListField(dtype=str, default=[], doc="Extension names to search for")

class ParseTask(Task):
    """Task that will parse the filename and/or its contents to get the required information
    for putting the file in the correct location and populating the registry."""
    ConfigClass = ParseConfig

    def getInfo(self, filename):
        """Get information about the image from the filename and its contents

        Here, we open the image and parse the header, but one could also look at the filename itself
        and derive information from that, or set values from the configuration.

        @param filename    Name of file to inspect
        @return File properties; list of file properties for each extension
        """
        md = afwImage.readMetadata(filename, self.config.hdu)
        phuInfo = self.getInfoFromMetadata(md)
        if len(self.config.extnames) == 0:
            # No extensions to worry about
            return phuInfo, [phuInfo]
        # Look in the provided extensions
        extnames = set(self.config.extnames)
        extnum = 1
        infoList = []
        while len(extnames) > 0:
            extnum += 1
            try:
                md = afwImage.readMetadata(filename, extnum)
            except:
                self.log.warn("Error reading %s extensions %s" % (filename, extnames))
                break
            ext = md.get("EXTNAME").strip()
            if ext in extnames:
                infoList.append(self.getInfoFromMetadata(md, info=phuInfo.copy()))
                extnames.discard(ext)
        return phuInfo, infoList

    def getInfoFromMetadata(self, md, info={}):
        """Attempt to pull the desired information out of the header

        This is done through two mechanisms:
        * translation: a property is set directly from the relevant header keyword
        * translator: a property is set with the result of calling a method

        The translator methods receive the header metadata and should return the
        appropriate value, or None if the value cannot be determined.

        @param md      FITS header
        @param info    File properties, to be supplemented
        @return info
        """
        for p, h in self.config.translation.iteritems():
            if md.exists(h):
                value = md.get(h)
                if isinstance(value, basestring):
                    value = value.strip()
                info[p] = value
            elif p in self.config.defaults:
                info[p] = self.config.defaults[p]
            else:
                self.log.warn("Unable to find value for %s (derived from %s)" % (p, h))
        for p, t in self.config.translators.iteritems():
            func = getattr(self, t)
            try:
                value = func(md)
            except:
                value = None
            if value is not None:
                info[p] = value
        return info

    def translate_date(self, md):
        """Convert a full DATE-OBS to a mere date

        Besides being an example of a translator, this is also generally useful.
        It will only be used if listed as a translator in the configuration.
        """
        date = md.get("DATE-OBS").strip()
        c = date.find("T")
        if c > 0:
            date = date[:c]
        return date

    def translate_filter(self, md):
        """Translate a full filter description into a mere filter name

        Besides being an example of a translator, this is also generally useful.
        It will only be used if listed as a translator in the configuration.
        """
        filterName = md.get("FILTER").strip()
        filterName = filterName.strip()
        c = filterName.find(" ")
        if c > 0:
            filterName = filterName[:c]
        return filterName

    def getDestination(self, butler, info, filename):
        """Get destination for the file

        @param butler      Data butler
        @param info        File properties, used as dataId for the butler
        @param filename    Input filename
        @return Destination filename
        """
        raw = butler.get("raw_filename", info)[0]
        # Ensure filename is devoid of cfitsio directions about HDUs
        c = raw.find("[")
        if c > 0:
            raw = raw[:c]
        return raw

class RegisterConfig(Config):
    """Configuration for the RegisterTask"""
    table = Field(dtype=str, default="raw", doc="Name of table")
    columns = DictField(keytype=str, itemtype=str, doc="List of columns for raw table, with their types",
                        itemCheck=lambda x: x in ("text", "int", "double"),
                        default={'object':  'text',
                                 'visit':   'int',
                                 'ccd':     'int',
                                 'filter':  'text',
                                 'date':    'text',
                                 'taiObs':  'text',
                                 'expTime': 'double',
                                 },
                        )
    unique = ListField(dtype=str, doc="List of columns to be declared unique for the table",
                       default=["visit", "ccd"])
    visit = ListField(dtype=str, default=["visit", "object", "date", "filter"],
                      doc="List of columns for raw_visit table")
    ignore = Field(dtype=bool, default=False, doc="Ignore duplicates in the table?")

class RegisterTask(Task):
    """Task that will generate the registry for the Mapper"""
    ConfigClass = RegisterConfig

    def openRegistry(self, butler, create=False):
        """Open the registry and return the connection handle.

        @param butler  Data butler, from which the registry file is determined
        @param create  Clobber any existing registry and create a new one?
        @return Database connection
        """
        mapper = butler.mapper
        registryName = os.path.join(mapper.root, "registry.sqlite3")
        if create and os.path.exists(registryName):
            os.unlink(registryName)
            makeTable = True
        else:
            makeTable = not os.path.exists(registryName)

        conn = sqlite3.connect(registryName)
        if makeTable:
            self.createTable(conn)
        return conn

    def createTable(self, conn):
        """Create the registry tables

        One table (typically 'raw') contains information on all files, and the
        other (typically 'raw_visit') contains information on all visits.

        @param conn    Database connection
        """
        cmd = "create table %s (id integer primary key autoincrement, " % self.config.table
        cmd += ",".join([("%s %s" % (col, colType)) for col,colType in self.config.columns.items()])
        if len(self.config.unique) > 0:
            cmd += ", unique(" + ",".join(self.config.unique) + ")"
        cmd += ")"
        conn.execute(cmd)

        cmd = "create table %s_visit (" % self.config.table
        cmd += ",".join([("%s %s" % (col, self.config.columns[col])) for col in self.config.visit])
        cmd += ", unique(" + ",".join(set(self.config.visit).intersection(set(self.config.unique))) + ")"
        cmd += ")"
        conn.execute(cmd)

        conn.commit()

    def check(self, conn, info):
        """Check for the presence of a row already

        Not sure this is required, given the 'ignore' configuration option.
        """
        if self.config.ignore or len(self.config.unique) == 0:
            return False # Our entry could already be there, but we don't care
        cursor = conn.cursor()
        sql = "SELECT COUNT(*) FROM %s WHERE " % self.config.table
        sql += " AND ".join(["%s=?" % col for col in self.config.unique])
        values = [info[col] for col in self.config.unique]

        cursor.execute(sql, values)
        if cursor.fetchone()[0] > 0:
            return True
        return False

    def addRow(self, conn, info, dryrun=False, create=False):
        """Add a row to the file table (typically 'raw').

        @param conn    Database connection
        @param info    File properties to add to database
        """
        sql = "INSERT"
        if self.config.ignore:
            sql += " OR IGNORE"
        sql += " INTO %s VALUES (NULL" % self.config.table
        sql += ", ?" * len(self.config.columns)
        sql += ")"
        values = [info[col] for col in self.config.columns]
        if dryrun:
            print "Would execute: '%s' with %s" % sql, values
        else:
            conn.execute(sql, values)

    def addVisits(self, conn, dryrun=False):
        """Generate the visits table (typically 'raw_visits') from the
        file table (typically 'raw').

        @param conn    Database connection
        """
        sql = "INSERT OR IGNORE INTO %s_visit SELECT DISTINCT " % self.config.table
        sql += ",".join(self.config.visit)
        sql += " FROM %s" % self.config.table
        if dryrun:
            print "Would execute: %s" % sql
        else:
            conn.execute(sql)


class IngestConfig(Config):
    """Configuration for IngestTask"""
    parse = ConfigurableField(target=ParseTask, doc="File parsing")
    register = ConfigurableField(target=RegisterTask, doc="Registry entry")
    allowError = Field(dtype=bool, default=False, doc="Allow error in ingestion?")

class IngestTask(Task):
    """Task that will ingest images into the data repository"""
    ConfigClass = IngestConfig
    ArgumentParser = IngestArgumentParser
    _DefaultName = "ingest"

    def __init__(self, *args, **kwargs):
        super(IngestTask, self).__init__(*args, **kwargs)
        self.makeSubtask("parse")
        self.makeSubtask("register")

    @classmethod
    def parseAndRun(cls):
        """Parse the command-line arguments and run the Task"""
        config = cls.ConfigClass()
        parser = cls.ArgumentParser("ingest")
        args = parser.parse_args(config)
        task = cls(config=args.config)
        task.run(args)

    def ingest(self, infile, outfile, mode="move", dryrun=False):
        """Ingest a file into the image repository.

        @param infile  Name of input file
        @param outfile Name of output file (file in repository)
        @param mode    Mode of ingest (copy/link/move/skip)
        @param dryrun  Only report what would occur?
        @param Success boolean
        """
        if mode == "skip":
            return True
        if dryrun:
            self.log.info("Would %s from %s to %s" % (args.mode, infile, outfile))
        try:
            outdir = os.path.dirname(outfile)
            if not os.path.isdir(outdir):
                os.makedirs(outdir)
            if mode == "copy":
                assertCanCopy(infile, outfile)
                shutil.copyfile(infile, outfile)
            elif mode == "link":
                os.symlink(os.path.abspath(infile), outfile)
            elif mode == "move":
                assertCanCopy(infile, outfile)
                os.rename(infile, outfile)
            else:
                raise AssertionError("Unknown mode: %s" % mode)
            print "%s --<%s>--> %s" % (infile, mode, outfile)
        except Exception, e:
            self.log.warn("Failed to %s %s to %s: %s" % (mode, infile, outfile, e))
            if not self.config.allowError:
                raise
            return False
        return True

    def isBadFile(self, filename, badFileList):
        """Return whether the file qualifies as bad

        We match against the list of bad file patterns.
        """
        filename = os.path.basename(filename)
        if not badFileList:
            return False
        for badFile in badFileList:
            if fnmatch(filename, badFile):
                return True
        return False

    def isBadId(self, info, badIdList):
        """Return whether the file information qualifies as bad

        We match against the list of bad data identifiers.
        """
        if not badIdList:
            return False
        for badId in badIdList:
            if all(info[key] == value for key, value in badId.iteritems()):
                return True
        return False

    def run(self, args):
        """Ingest all specified files and add them to the registry"""
        registry = self.register.openRegistry(args.butler, create=args.create) if not args.dryrun else None
        for infile in args.files:
            if self.isBadFile(infile, args.badFile):
                self.log.warn("Skipping declared bad file %s" % infile)
                continue
            fileInfo, hduInfoList = self.parse.getInfo(infile)
            if self.isBadId(fileInfo, args.badId.idList):
                self.log.warn("Skipping declared bad file %s: %s" % (infile, fileInfo))
                continue
            if self.register.check(registry, fileInfo):
                self.log.warn("%s: already ingested: %s" % (infile, fileInfo))
            outfile = self.parse.getDestination(args.butler, fileInfo, infile)
            ingested = self.ingest(infile, outfile, mode=args.mode, dryrun=args.dryrun)
            if not ingested:
                continue
            for info in hduInfoList:
                self.register.addRow(registry, info, dryrun=args.dryrun, create=args.create)
        self.register.addVisits(registry, dryrun=args.dryrun)
        if not args.dryrun:
            registry.commit()

def assertCanCopy(fromPath, toPath):
    """Can I copy a file?  Raise an exception is space constraints not met.

    @param fromPath    Path from which the file is being copied
    @param toPath      Path to which the file is being copied
    """
    req = os.stat(fromPath).st_size
    st = os.statvfs(os.path.dirname(toPath))
    avail = st.f_bavail * st.f_frsize
    if avail < req:
        raise RuntimeError("Insufficient space: %d vs %d" % (req, avail))<|MERGE_RESOLUTION|>--- conflicted
+++ resolved
@@ -1,17 +1,11 @@
 import os
 import shutil
+from fnmatch import fnmatch
 try:
-<<<<<<< HEAD
-    import sqlite3 as sqlite
-except:
-    import sqlite
-from fnmatch import fnmatch
-=======
     import sqlite3
 except ImportError:
     # try external pysqlite package; deprecated
     import sqlite as sqlite3
->>>>>>> 398a0f03
 
 from lsst.pex.config import Config, Field, DictField, ListField, ConfigurableField
 from lsst.pipe.base import Task, Struct, ArgumentParser
